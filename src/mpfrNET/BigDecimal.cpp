--- conflicted
+++ resolved
@@ -1,70 +1,62 @@
-#include "stdafx.h"
-#include "BigDecimal.h"
-
-using namespace System;
-using namespace System::Globalization;
-using namespace System::Runtime::InteropServices;
-
-namespace System::ArbitraryPrecision {
-	String^ BigDecimal::ToString(int base, String^ format, IFormatProvider^ provider) {
-		if (base < 2 || base > 62)
-			throw gcnew ArgumentOutOfRangeException("base", "Only a base between 2 and 62 is allowed.");
-
-		if (provider == nullptr)
-			provider = CultureInfo::CurrentCulture;
-
-		NumberFormatInfo^ formatter = NumberFormatInfo::GetInstance(provider);
-
-		if (IsInfinity())
-			return IsPositive() ? formatter->PositiveInfinitySymbol : formatter->NegativeInfinitySymbol;
-
-		if (IsNaN())
-			return formatter->NaNSymbol;
-
-		if (IsZero())
-			return IsNegative() ? "-0" : "0";
-
-		mp_exp_t exp = 0;
-		size_t digits = 0;
-		char * str = mpfr_get_str(NULL, &exp, base, digits, value, MPFR_RNDN);
-		String^ result = gcnew String(str);
-		mpfr_free_str(str);
-
-<<<<<<< HEAD
-		if (format == "R")
-			return result;
-
-		result = result->TrimEnd('0');
-		
-=======
-		int length = result->Length;
-		if (IsNegative())
-			length--;
-
->>>>>>> e25aa0a7
-		int pos = exp;
-		if (pos <= 0) {
-			if (IsNegative())
-				result = result->TrimStart('-');
-			result = result->PadLeft(result->Length - pos + 1, '0');
-			if (IsNegative())
-				result = result->Insert(0, formatter->NegativeSign);
-			pos = 1 + formatter->NegativeSign->Length;
-		}
-		else
-			pos++;
-
-		if (IsNegative())
-			pos++;
-
-		pos--;
-		if (pos > 0)
-			result = result->Insert(pos, formatter->CurrencyDecimalSeparator);
-
-		result = result->TrimEnd('0');
-		if (result->EndsWith(formatter->CurrencyDecimalSeparator))
-			result = result->Substring(0, result->Length - formatter->CurrencyDecimalSeparator->Length);
-
-		return result;
-	}
+#include "stdafx.h"
+#include "BigDecimal.h"
+
+using namespace System;
+using namespace System::Globalization;
+using namespace System::Runtime::InteropServices;
+
+namespace System::ArbitraryPrecision {
+	String^ BigDecimal::ToString(int base, String^ format, IFormatProvider^ provider) {
+		if (base < 2 || base > 62)
+			throw gcnew ArgumentOutOfRangeException("base", "Only a base between 2 and 62 is allowed.");
+
+		if (provider == nullptr)
+			provider = CultureInfo::CurrentCulture;
+
+		NumberFormatInfo^ formatter = NumberFormatInfo::GetInstance(provider);
+
+		if (IsInfinity())
+			return IsPositive() ? formatter->PositiveInfinitySymbol : formatter->NegativeInfinitySymbol;
+
+		if (IsNaN())
+			return formatter->NaNSymbol;
+
+		if (IsZero())
+			return IsNegative() ? "-0" : "0";
+
+		mp_exp_t exp = 0;
+		size_t digits = 0;
+		char * str = mpfr_get_str(NULL, &exp, base, digits, value, MPFR_RNDN);
+		String^ result = gcnew String(str);
+		mpfr_free_str(str);
+
+		if (format == "R")
+			return result;
+
+
+		int pos = exp;
+		if (pos <= 0) {
+			if (IsNegative())
+				result = result->TrimStart('-');
+			result = result->PadLeft(result->Length - pos + 1, '0');
+			if (IsNegative())
+				result = result->Insert(0, formatter->NegativeSign);
+			pos = 1 + formatter->NegativeSign->Length;
+		}
+		else
+			pos++;
+
+		if (IsNegative())
+			pos++;
+
+		pos--;
+		if (pos > 0)
+			result = result->Insert(pos, formatter->CurrencyDecimalSeparator);
+
+		result = result->TrimEnd('0');
+		if (result->EndsWith(formatter->CurrencyDecimalSeparator))
+			result = result->Substring(0, result->Length - formatter->CurrencyDecimalSeparator->Length);
+
+		return result;
+	}
 }