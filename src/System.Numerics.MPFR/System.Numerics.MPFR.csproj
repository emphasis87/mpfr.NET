<<<<<<< HEAD
﻿<?xml version="1.0" encoding="utf-8"?>
<Project ToolsVersion="14.0" DefaultTargets="Build" xmlns="http://schemas.microsoft.com/developer/msbuild/2003">
  <Import Project="..\Common.props" />
  <Import Project="$(MSBuildExtensionsPath)\$(MSBuildToolsVersion)\Microsoft.Common.props" Condition="Exists('$(MSBuildExtensionsPath)\$(MSBuildToolsVersion)\Microsoft.Common.props')" />
  <PropertyGroup>
    <Configuration Condition=" '$(Configuration)' == '' ">Debug</Configuration>
    <Platform Condition=" '$(Platform)' == '' ">AnyCPU</Platform>
    <ProjectGuid>{3E492A39-126B-48A2-AFDB-31FF0934D774}</ProjectGuid>
    <OutputType>Library</OutputType>
    <AppDesignerFolder>Properties</AppDesignerFolder>
    <RootNamespace>System.Numerics.MPFR</RootNamespace>
    <AssemblyName>System.Numerics.MPFR</AssemblyName>
    <TargetFrameworkVersion>v4.5.2</TargetFrameworkVersion>
    <FileAlignment>512</FileAlignment>
    <TargetFrameworkProfile />
    <NuGetPackageImportStamp>
    </NuGetPackageImportStamp>
  </PropertyGroup>
  <PropertyGroup Condition=" '$(Configuration)|$(Platform)' == 'Debug|AnyCPU' ">
    <DebugSymbols>true</DebugSymbols>
    <DebugType>full</DebugType>
    <Optimize>false</Optimize>
    <OutputPath>bin\Debug\</OutputPath>
    <DefineConstants>DEBUG;TRACE</DefineConstants>
    <ErrorReport>prompt</ErrorReport>
    <WarningLevel>4</WarningLevel>
    <Prefer32Bit>false</Prefer32Bit>
  </PropertyGroup>
  <PropertyGroup Condition=" '$(Configuration)|$(Platform)' == 'Release|AnyCPU' ">
    <DebugType>pdbonly</DebugType>
    <Optimize>true</Optimize>
    <OutputPath>bin\Release\</OutputPath>
    <DefineConstants>TRACE</DefineConstants>
    <ErrorReport>prompt</ErrorReport>
    <WarningLevel>4</WarningLevel>
    <Prefer32Bit>false</Prefer32Bit>
  </PropertyGroup>
  <ItemGroup>
    <Reference Include="System" />
    <Reference Include="System.Data" />
    <Reference Include="System.Xml" />
  </ItemGroup>
  <ItemGroup>
    <Compile Include="BigFloat.cs" />
    <Compile Include="BigFloat.instance.cs" />
    <Compile Include="BigFloat.static.cs" />
    <Compile Include="BigFloat.ctors.cs" />
    <Compile Include="BigFloatExtensions.cs" />
    <Compile Include="CharPtrMarshaller.cs" />
    <Compile Include="ModuleInitializer.cs" />
    <Compile Include="MPFRLibrary.cs" />
    <Compile Include="MPFRLibrary.generated.cs">
      <AutoGen>True</AutoGen>
      <DesignTime>True</DesignTime>
      <DependentUpon>MPFRLibrary.tt</DependentUpon>
    </Compile>
    <Compile Include="mpfr_struct.cs" />
    <Compile Include="Properties\AssemblyInfo.cs" />
    <Compile Include="Rounding.cs" />
    <Compile Include="VersionResolution.cs" />
  </ItemGroup>
  <ItemGroup>
    <Content Include="FodyWeavers.xml" />
    <Content Include="MPFRLibrary.tt">
      <Generator>TextTemplatingFileGenerator</Generator>
      <LastGenOutput>MPFRLibrary.generated.cs</LastGenOutput>
    </Content>
  </ItemGroup>
  <ItemGroup>
    <Service Include="{508349B6-6B84-4DF5-91F0-309BEEBAD82D}" />
  </ItemGroup>
  <ItemGroup>
    <None Include="packages.config" />
  </ItemGroup>
  <Import Project="$(MSBuildToolsPath)\Microsoft.CSharp.targets" />
  <Import Project="..\..\libs\nuget\Fody.1.29.2\build\dotnet\Fody.targets" Condition="Exists('..\..\libs\nuget\Fody.1.29.2\build\dotnet\Fody.targets')" />
  <Target Name="EnsureNuGetPackageBuildImports" BeforeTargets="PrepareForBuild">
    <PropertyGroup>
      <ErrorText>This project references NuGet package(s) that are missing on this computer. Use NuGet Package Restore to download them.  For more information, see http://go.microsoft.com/fwlink/?LinkID=322105. The missing file is {0}.</ErrorText>
    </PropertyGroup>
    <Error Condition="!Exists('..\..\libs\nuget\Fody.1.29.2\build\dotnet\Fody.targets')" Text="$([System.String]::Format('$(ErrorText)', '..\..\libs\nuget\Fody.1.29.2\build\dotnet\Fody.targets'))" />
  </Target>
  <!-- To modify your build process, add your task inside one of the targets below and uncomment it. 
       Other similar extension points exist, see Microsoft.Common.targets.
  <Target Name="BeforeBuild">
  </Target>
  <Target Name="AfterBuild">
  </Target>
  -->
=======
﻿<?xml version="1.0" encoding="utf-8"?>
<Project ToolsVersion="14.0" DefaultTargets="Build" xmlns="http://schemas.microsoft.com/developer/msbuild/2003">
  <Import Project="..\Common.props" />
  <Import Project="$(MSBuildExtensionsPath)\$(MSBuildToolsVersion)\Microsoft.Common.props" Condition="Exists('$(MSBuildExtensionsPath)\$(MSBuildToolsVersion)\Microsoft.Common.props')" />
  <PropertyGroup>
    <Configuration Condition=" '$(Configuration)' == '' ">Debug</Configuration>
    <Platform Condition=" '$(Platform)' == '' ">AnyCPU</Platform>
    <ProjectGuid>{3E492A39-126B-48A2-AFDB-31FF0934D774}</ProjectGuid>
    <OutputType>Library</OutputType>
    <AppDesignerFolder>Properties</AppDesignerFolder>
    <RootNamespace>System.Numerics.MPFR</RootNamespace>
    <AssemblyName>System.Numerics.MPFR</AssemblyName>
    <TargetFrameworkVersion>v4.5.2</TargetFrameworkVersion>
    <FileAlignment>512</FileAlignment>
    <TargetFrameworkProfile />
  </PropertyGroup>
  <PropertyGroup Condition=" '$(Configuration)|$(Platform)' == 'Debug|AnyCPU' ">
    <DebugSymbols>true</DebugSymbols>
    <DebugType>full</DebugType>
    <Optimize>false</Optimize>
    <OutputPath>bin\Debug\</OutputPath>
    <DefineConstants>DEBUG;TRACE</DefineConstants>
    <ErrorReport>prompt</ErrorReport>
    <WarningLevel>4</WarningLevel>
    <Prefer32Bit>false</Prefer32Bit>
  </PropertyGroup>
  <PropertyGroup Condition=" '$(Configuration)|$(Platform)' == 'Release|AnyCPU' ">
    <DebugType>pdbonly</DebugType>
    <Optimize>true</Optimize>
    <OutputPath>bin\Release\</OutputPath>
    <DefineConstants>TRACE</DefineConstants>
    <ErrorReport>prompt</ErrorReport>
    <WarningLevel>4</WarningLevel>
    <Prefer32Bit>false</Prefer32Bit>
  </PropertyGroup>
  <ItemGroup>
    <Reference Include="System" />
    <Reference Include="System.Data" />
    <Reference Include="System.Xml" />
  </ItemGroup>
  <ItemGroup>
    <Compile Include="BigFloat.cs" />
    <Compile Include="BigFloat.instance.cs" />
    <Compile Include="BigFloat.static.cs" />
    <Compile Include="BigFloat.ctors.cs" />
    <Compile Include="BigFloatExtensions.cs" />
    <Compile Include="CStringMarshaler.cs" />
    <Compile Include="MPFRLibrary.cs" />
    <Compile Include="MPFRLibrary.generated.cs">
      <AutoGen>True</AutoGen>
      <DesignTime>True</DesignTime>
      <DependentUpon>MPFRLibrary.tt</DependentUpon>
    </Compile>
    <Compile Include="mpfr_struct.cs" />
    <Compile Include="Properties\AssemblyInfo.cs" />
    <Compile Include="Rounding.cs" />
  </ItemGroup>
  <ItemGroup>
    <Content Include="MPFRLibrary.tt">
      <Generator>TextTemplatingFileGenerator</Generator>
      <LastGenOutput>MPFRLibrary.generated.cs</LastGenOutput>
    </Content>
  </ItemGroup>
  <ItemGroup>
    <Service Include="{508349B6-6B84-4DF5-91F0-309BEEBAD82D}" />
  </ItemGroup>
  <Import Project="$(MSBuildToolsPath)\Microsoft.CSharp.targets" />
  <!-- To modify your build process, add your task inside one of the targets below and uncomment it. 
       Other similar extension points exist, see Microsoft.Common.targets.
  <Target Name="BeforeBuild">
  </Target>
  <Target Name="AfterBuild">
  </Target>
  -->
>>>>>>> bf13da5b
</Project><|MERGE_RESOLUTION|>--- conflicted
+++ resolved
@@ -1,167 +1,90 @@
-<<<<<<< HEAD
-﻿<?xml version="1.0" encoding="utf-8"?>
-<Project ToolsVersion="14.0" DefaultTargets="Build" xmlns="http://schemas.microsoft.com/developer/msbuild/2003">
-  <Import Project="..\Common.props" />
-  <Import Project="$(MSBuildExtensionsPath)\$(MSBuildToolsVersion)\Microsoft.Common.props" Condition="Exists('$(MSBuildExtensionsPath)\$(MSBuildToolsVersion)\Microsoft.Common.props')" />
-  <PropertyGroup>
-    <Configuration Condition=" '$(Configuration)' == '' ">Debug</Configuration>
-    <Platform Condition=" '$(Platform)' == '' ">AnyCPU</Platform>
-    <ProjectGuid>{3E492A39-126B-48A2-AFDB-31FF0934D774}</ProjectGuid>
-    <OutputType>Library</OutputType>
-    <AppDesignerFolder>Properties</AppDesignerFolder>
-    <RootNamespace>System.Numerics.MPFR</RootNamespace>
-    <AssemblyName>System.Numerics.MPFR</AssemblyName>
-    <TargetFrameworkVersion>v4.5.2</TargetFrameworkVersion>
-    <FileAlignment>512</FileAlignment>
-    <TargetFrameworkProfile />
-    <NuGetPackageImportStamp>
-    </NuGetPackageImportStamp>
-  </PropertyGroup>
-  <PropertyGroup Condition=" '$(Configuration)|$(Platform)' == 'Debug|AnyCPU' ">
-    <DebugSymbols>true</DebugSymbols>
-    <DebugType>full</DebugType>
-    <Optimize>false</Optimize>
-    <OutputPath>bin\Debug\</OutputPath>
-    <DefineConstants>DEBUG;TRACE</DefineConstants>
-    <ErrorReport>prompt</ErrorReport>
-    <WarningLevel>4</WarningLevel>
-    <Prefer32Bit>false</Prefer32Bit>
-  </PropertyGroup>
-  <PropertyGroup Condition=" '$(Configuration)|$(Platform)' == 'Release|AnyCPU' ">
-    <DebugType>pdbonly</DebugType>
-    <Optimize>true</Optimize>
-    <OutputPath>bin\Release\</OutputPath>
-    <DefineConstants>TRACE</DefineConstants>
-    <ErrorReport>prompt</ErrorReport>
-    <WarningLevel>4</WarningLevel>
-    <Prefer32Bit>false</Prefer32Bit>
-  </PropertyGroup>
-  <ItemGroup>
-    <Reference Include="System" />
-    <Reference Include="System.Data" />
-    <Reference Include="System.Xml" />
-  </ItemGroup>
-  <ItemGroup>
-    <Compile Include="BigFloat.cs" />
-    <Compile Include="BigFloat.instance.cs" />
-    <Compile Include="BigFloat.static.cs" />
-    <Compile Include="BigFloat.ctors.cs" />
-    <Compile Include="BigFloatExtensions.cs" />
-    <Compile Include="CharPtrMarshaller.cs" />
-    <Compile Include="ModuleInitializer.cs" />
-    <Compile Include="MPFRLibrary.cs" />
-    <Compile Include="MPFRLibrary.generated.cs">
-      <AutoGen>True</AutoGen>
-      <DesignTime>True</DesignTime>
-      <DependentUpon>MPFRLibrary.tt</DependentUpon>
-    </Compile>
-    <Compile Include="mpfr_struct.cs" />
-    <Compile Include="Properties\AssemblyInfo.cs" />
-    <Compile Include="Rounding.cs" />
-    <Compile Include="VersionResolution.cs" />
-  </ItemGroup>
-  <ItemGroup>
-    <Content Include="FodyWeavers.xml" />
-    <Content Include="MPFRLibrary.tt">
-      <Generator>TextTemplatingFileGenerator</Generator>
-      <LastGenOutput>MPFRLibrary.generated.cs</LastGenOutput>
-    </Content>
-  </ItemGroup>
-  <ItemGroup>
-    <Service Include="{508349B6-6B84-4DF5-91F0-309BEEBAD82D}" />
-  </ItemGroup>
-  <ItemGroup>
-    <None Include="packages.config" />
-  </ItemGroup>
-  <Import Project="$(MSBuildToolsPath)\Microsoft.CSharp.targets" />
-  <Import Project="..\..\libs\nuget\Fody.1.29.2\build\dotnet\Fody.targets" Condition="Exists('..\..\libs\nuget\Fody.1.29.2\build\dotnet\Fody.targets')" />
-  <Target Name="EnsureNuGetPackageBuildImports" BeforeTargets="PrepareForBuild">
-    <PropertyGroup>
-      <ErrorText>This project references NuGet package(s) that are missing on this computer. Use NuGet Package Restore to download them.  For more information, see http://go.microsoft.com/fwlink/?LinkID=322105. The missing file is {0}.</ErrorText>
-    </PropertyGroup>
-    <Error Condition="!Exists('..\..\libs\nuget\Fody.1.29.2\build\dotnet\Fody.targets')" Text="$([System.String]::Format('$(ErrorText)', '..\..\libs\nuget\Fody.1.29.2\build\dotnet\Fody.targets'))" />
-  </Target>
-  <!-- To modify your build process, add your task inside one of the targets below and uncomment it. 
-       Other similar extension points exist, see Microsoft.Common.targets.
-  <Target Name="BeforeBuild">
-  </Target>
-  <Target Name="AfterBuild">
-  </Target>
-  -->
-=======
-﻿<?xml version="1.0" encoding="utf-8"?>
-<Project ToolsVersion="14.0" DefaultTargets="Build" xmlns="http://schemas.microsoft.com/developer/msbuild/2003">
-  <Import Project="..\Common.props" />
-  <Import Project="$(MSBuildExtensionsPath)\$(MSBuildToolsVersion)\Microsoft.Common.props" Condition="Exists('$(MSBuildExtensionsPath)\$(MSBuildToolsVersion)\Microsoft.Common.props')" />
-  <PropertyGroup>
-    <Configuration Condition=" '$(Configuration)' == '' ">Debug</Configuration>
-    <Platform Condition=" '$(Platform)' == '' ">AnyCPU</Platform>
-    <ProjectGuid>{3E492A39-126B-48A2-AFDB-31FF0934D774}</ProjectGuid>
-    <OutputType>Library</OutputType>
-    <AppDesignerFolder>Properties</AppDesignerFolder>
-    <RootNamespace>System.Numerics.MPFR</RootNamespace>
-    <AssemblyName>System.Numerics.MPFR</AssemblyName>
-    <TargetFrameworkVersion>v4.5.2</TargetFrameworkVersion>
-    <FileAlignment>512</FileAlignment>
-    <TargetFrameworkProfile />
-  </PropertyGroup>
-  <PropertyGroup Condition=" '$(Configuration)|$(Platform)' == 'Debug|AnyCPU' ">
-    <DebugSymbols>true</DebugSymbols>
-    <DebugType>full</DebugType>
-    <Optimize>false</Optimize>
-    <OutputPath>bin\Debug\</OutputPath>
-    <DefineConstants>DEBUG;TRACE</DefineConstants>
-    <ErrorReport>prompt</ErrorReport>
-    <WarningLevel>4</WarningLevel>
-    <Prefer32Bit>false</Prefer32Bit>
-  </PropertyGroup>
-  <PropertyGroup Condition=" '$(Configuration)|$(Platform)' == 'Release|AnyCPU' ">
-    <DebugType>pdbonly</DebugType>
-    <Optimize>true</Optimize>
-    <OutputPath>bin\Release\</OutputPath>
-    <DefineConstants>TRACE</DefineConstants>
-    <ErrorReport>prompt</ErrorReport>
-    <WarningLevel>4</WarningLevel>
-    <Prefer32Bit>false</Prefer32Bit>
-  </PropertyGroup>
-  <ItemGroup>
-    <Reference Include="System" />
-    <Reference Include="System.Data" />
-    <Reference Include="System.Xml" />
-  </ItemGroup>
-  <ItemGroup>
-    <Compile Include="BigFloat.cs" />
-    <Compile Include="BigFloat.instance.cs" />
-    <Compile Include="BigFloat.static.cs" />
-    <Compile Include="BigFloat.ctors.cs" />
-    <Compile Include="BigFloatExtensions.cs" />
-    <Compile Include="CStringMarshaler.cs" />
-    <Compile Include="MPFRLibrary.cs" />
-    <Compile Include="MPFRLibrary.generated.cs">
-      <AutoGen>True</AutoGen>
-      <DesignTime>True</DesignTime>
-      <DependentUpon>MPFRLibrary.tt</DependentUpon>
-    </Compile>
-    <Compile Include="mpfr_struct.cs" />
-    <Compile Include="Properties\AssemblyInfo.cs" />
-    <Compile Include="Rounding.cs" />
-  </ItemGroup>
-  <ItemGroup>
-    <Content Include="MPFRLibrary.tt">
-      <Generator>TextTemplatingFileGenerator</Generator>
-      <LastGenOutput>MPFRLibrary.generated.cs</LastGenOutput>
-    </Content>
-  </ItemGroup>
-  <ItemGroup>
-    <Service Include="{508349B6-6B84-4DF5-91F0-309BEEBAD82D}" />
-  </ItemGroup>
-  <Import Project="$(MSBuildToolsPath)\Microsoft.CSharp.targets" />
-  <!-- To modify your build process, add your task inside one of the targets below and uncomment it. 
-       Other similar extension points exist, see Microsoft.Common.targets.
-  <Target Name="BeforeBuild">
-  </Target>
-  <Target Name="AfterBuild">
-  </Target>
-  -->
->>>>>>> bf13da5b
+﻿<?xml version="1.0" encoding="utf-8"?>
+<Project ToolsVersion="14.0" DefaultTargets="Build" xmlns="http://schemas.microsoft.com/developer/msbuild/2003">
+  <Import Project="..\Common.props" />
+  <Import Project="$(MSBuildExtensionsPath)\$(MSBuildToolsVersion)\Microsoft.Common.props" Condition="Exists('$(MSBuildExtensionsPath)\$(MSBuildToolsVersion)\Microsoft.Common.props')" />
+  <PropertyGroup>
+    <Configuration Condition=" '$(Configuration)' == '' ">Debug</Configuration>
+    <Platform Condition=" '$(Platform)' == '' ">AnyCPU</Platform>
+    <ProjectGuid>{3E492A39-126B-48A2-AFDB-31FF0934D774}</ProjectGuid>
+    <OutputType>Library</OutputType>
+    <AppDesignerFolder>Properties</AppDesignerFolder>
+    <RootNamespace>System.Numerics.MPFR</RootNamespace>
+    <AssemblyName>System.Numerics.MPFR</AssemblyName>
+    <TargetFrameworkVersion>v4.5.2</TargetFrameworkVersion>
+    <FileAlignment>512</FileAlignment>
+    <TargetFrameworkProfile />
+    <NuGetPackageImportStamp>
+    </NuGetPackageImportStamp>
+  </PropertyGroup>
+  <PropertyGroup Condition=" '$(Configuration)|$(Platform)' == 'Debug|AnyCPU' ">
+    <DebugSymbols>true</DebugSymbols>
+    <DebugType>full</DebugType>
+    <Optimize>false</Optimize>
+    <OutputPath>bin\Debug\</OutputPath>
+    <DefineConstants>DEBUG;TRACE</DefineConstants>
+    <ErrorReport>prompt</ErrorReport>
+    <WarningLevel>4</WarningLevel>
+    <Prefer32Bit>false</Prefer32Bit>
+  </PropertyGroup>
+  <PropertyGroup Condition=" '$(Configuration)|$(Platform)' == 'Release|AnyCPU' ">
+    <DebugType>pdbonly</DebugType>
+    <Optimize>true</Optimize>
+    <OutputPath>bin\Release\</OutputPath>
+    <DefineConstants>TRACE</DefineConstants>
+    <ErrorReport>prompt</ErrorReport>
+    <WarningLevel>4</WarningLevel>
+    <Prefer32Bit>false</Prefer32Bit>
+  </PropertyGroup>
+  <ItemGroup>
+    <Reference Include="System" />
+    <Reference Include="System.Data" />
+    <Reference Include="System.Xml" />
+  </ItemGroup>
+  <ItemGroup>
+    <Compile Include="BigFloat.cs" />
+    <Compile Include="BigFloat.instance.cs" />
+    <Compile Include="BigFloat.static.cs" />
+    <Compile Include="BigFloat.ctors.cs" />
+    <Compile Include="BigFloatExtensions.cs" />
+    <Compile Include="CStringMarshaler.cs" />
+    <Compile Include="ModuleInitializer.cs" />
+    <Compile Include="MPFRLibrary.cs" />
+    <Compile Include="MPFRLibrary.generated.cs">
+      <AutoGen>True</AutoGen>
+      <DesignTime>True</DesignTime>
+      <DependentUpon>MPFRLibrary.tt</DependentUpon>
+    </Compile>
+    <Compile Include="mpfr_struct.cs" />
+    <Compile Include="Properties\AssemblyInfo.cs" />
+    <Compile Include="Rounding.cs" />
+    <Compile Include="VersionResolution.cs" />
+  </ItemGroup>
+  <ItemGroup>
+    <Content Include="FodyWeavers.xml" />
+    <Content Include="MPFRLibrary.tt">
+      <Generator>TextTemplatingFileGenerator</Generator>
+      <LastGenOutput>MPFRLibrary.generated.cs</LastGenOutput>
+    </Content>
+  </ItemGroup>
+  <ItemGroup>
+    <Service Include="{508349B6-6B84-4DF5-91F0-309BEEBAD82D}" />
+  </ItemGroup>
+  <ItemGroup>
+    <None Include="packages.config" />
+  </ItemGroup>
+  <Import Project="$(MSBuildToolsPath)\Microsoft.CSharp.targets" />
+  <Import Project="..\..\libs\nuget\Fody.1.29.2\build\dotnet\Fody.targets" Condition="Exists('..\..\libs\nuget\Fody.1.29.2\build\dotnet\Fody.targets')" />
+  <Target Name="EnsureNuGetPackageBuildImports" BeforeTargets="PrepareForBuild">
+    <PropertyGroup>
+      <ErrorText>This project references NuGet package(s) that are missing on this computer. Use NuGet Package Restore to download them.  For more information, see http://go.microsoft.com/fwlink/?LinkID=322105. The missing file is {0}.</ErrorText>
+    </PropertyGroup>
+    <Error Condition="!Exists('..\..\libs\nuget\Fody.1.29.2\build\dotnet\Fody.targets')" Text="$([System.String]::Format('$(ErrorText)', '..\..\libs\nuget\Fody.1.29.2\build\dotnet\Fody.targets'))" />
+  </Target>
+  <!-- To modify your build process, add your task inside one of the targets below and uncomment it. 
+       Other similar extension points exist, see Microsoft.Common.targets.
+  <Target Name="BeforeBuild">
+  </Target>
+  <Target Name="AfterBuild">
+  </Target>
+  -->
 </Project>